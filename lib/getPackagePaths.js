<<<<<<< HEAD
=======
const getManifest = require("./getManifest");
const { getConfigMsrSync } = require("./getConfig");
const glob = require("./glob");
>>>>>>> 10d75b73
const path = require("path");
const unixify = require("unixify");
const { getPackagesSync } = require("@manypkg/get-packages");
const getManifest = require("./getManifest");
const glob = require("./glob");

/**
 * Return array of package.json for workspace packages.
 *
 * @param {string} cwd The current working directory where a package.json file can be found.
 * @param {string[]} ignorePackages (Optional) Packages to be ignored passed via cli.
 * @returns {string[]} An array of package.json files corresponding to the workspaces setting in package.json
 */
function getPackagePaths(cwd, ignorePackages = []) {
	// Vars.
	let workspace;
	// Ignore exceptions as we will rely on `getManifest` validation
	try {
		workspace = getPackagesSync(cwd);
	} catch (e) {
		/**/
	}
	workspace = workspace || {
		tool: "root",
		root: { dir: cwd },
	};
	workspace.root.packageJson = getManifest(path.join(workspace.root.dir, "package.json"));

	if (workspace.tool === "root") {
		workspace.packages = [];
	}

	// remove cwd from results
	const packages = workspace.packages.map((p) => path.relative(cwd, p.dir));

	// handle ignorePackages in config
	const msrOptions = getConfigMsrSync(cwd);
	if (Array.isArray(msrOptions.ignorePackages)) ignorePackages.push(...msrOptions.ignorePackages);

	// If packages to be ignored come from CLI, we need to combine them with the ones from manifest workspaces
	if (Array.isArray(ignorePackages)) packages.push(...ignorePackages.map((p) => `!${p}`));

	// Turn workspaces into list of package.json files.
	const workspacePackages = glob(packages.map(unixify), {
		cwd: cwd,
		onlyFiles: true,
		absolute: true,
		gitignore: true,
		deep: 1,
	}).filter((f) => /\/package\.json$/.test(f));

	// Must have at least one workspace-package.
	if (!workspacePackages.length)
		throw new TypeError("package.json: Project must contain one or more workspace-packages");

	// Return.
	return workspacePackages;
}

// Exports.
module.exports = getPackagePaths;<|MERGE_RESOLUTION|>--- conflicted
+++ resolved
@@ -1,13 +1,8 @@
-<<<<<<< HEAD
-=======
-const getManifest = require("./getManifest");
-const { getConfigMsrSync } = require("./getConfig");
-const glob = require("./glob");
->>>>>>> 10d75b73
 const path = require("path");
 const unixify = require("unixify");
 const { getPackagesSync } = require("@manypkg/get-packages");
 const getManifest = require("./getManifest");
+const { getConfigMsrSync } = require("./getConfig");
 const glob = require("./glob");
 
 /**
