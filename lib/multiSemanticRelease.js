--- conflicted
+++ resolved
@@ -1,9 +1,5 @@
 const { dirname } = require("path");
 const semanticRelease = require("semantic-release");
-<<<<<<< HEAD
-=======
-
->>>>>>> f62f0cf2
 const { check } = require("./blork");
 const getLogger = require("./getLogger");
 const getSynchronizer = require("./getSynchronizer");
